--- conflicted
+++ resolved
@@ -10,37 +10,37 @@
 
 use super::{Extract, Inject};
 
-impl<'a, 'r, S, T, E> FromRequest<'a, WebRequest<'r, S>> for Result<T, E>
+impl<'a, 'r, S, T, E> Extract<'a, WebRequest<'r, S>> for Result<T, E>
 where
     S: 'static,
-    T: for<'a2, 'r2> FromRequest<'a2, WebRequest<'r2, S>, Error = E>,
+    T: for<'a2, 'r2> Extract<'a2, WebRequest<'r2, S>, Error = E>,
 {
     type Type<'b> = Result<T, E>;
     type Error = Infallible;
     type Future = impl Future<Output = Result<Self, Self::Error>> where WebRequest<'r, S>: 'a;
 
     #[inline]
-    fn from_request(req: &'a WebRequest<'r, S>) -> Self::Future {
-        async { Ok(T::from_request(req).await) }
+    fn extract(req: &'a WebRequest<'r, S>) -> Self::Future {
+        async { Ok(T::extract(req).await) }
     }
 }
 
-impl<'a, 'r, S, T> FromRequest<'a, WebRequest<'r, S>> for Option<T>
+impl<'a, 'r, S, T> Extract<'a, WebRequest<'r, S>> for Option<T>
 where
     S: 'static,
-    T: for<'a2, 'r2> FromRequest<'a2, WebRequest<'r2, S>>,
+    T: for<'a2, 'r2> Extract<'a2, WebRequest<'r2, S>>,
 {
     type Type<'b> = Option<T>;
     type Error = Infallible;
     type Future = impl Future<Output = Result<Self, Self::Error>> where WebRequest<'r, S>: 'a;
 
     #[inline]
-    fn from_request(req: &'a WebRequest<'r, S>) -> Self::Future {
-        async { Ok(T::from_request(req).await.ok()) }
+    fn extract(req: &'a WebRequest<'r, S>) -> Self::Future {
+        async { Ok(T::extract(req).await.ok()) }
     }
 }
 
-impl<'a, 'r, S> FromRequest<'a, WebRequest<'r, S>> for &'a WebRequest<'a, S>
+impl<'a, 'r, S> Extract<'a, WebRequest<'r, S>> for &'a WebRequest<'a, S>
 where
     S: 'static,
 {
@@ -49,13 +49,8 @@
     type Future = impl Future<Output = Result<Self, Self::Error>> where WebRequest<'r, S>: 'a;
 
     #[inline]
-<<<<<<< HEAD
     fn extract(req: &'a WebRequest<'r, S>) -> Self::Future {
-        async move { Ok(&*req) }
-=======
-    fn from_request(req: &'a WebRequest<'r, S>) -> Self::Future {
         async { Ok(&*req) }
->>>>>>> 9c64081e
     }
 }
 
