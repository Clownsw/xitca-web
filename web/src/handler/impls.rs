use std::{convert::Infallible, error, future::Future, io};

use crate::{
    dev::bytes::Bytes,
    error::{MatchError, MethodNotAllowed},
    http::{const_header_value::TEXT_UTF8, header::CONTENT_TYPE, StatusCode},
    request::WebRequest,
    response::WebResponse,
};

use super::{Extract, Inject};

impl<'a, 'r, S, T, E> Extract<'a, WebRequest<'r, S>> for Result<T, E>
where
    S: 'static,
    T: for<'a2, 'r2> Extract<'a2, WebRequest<'r2, S>, Error = E>,
{
    type Type<'b> = Result<T, E>;
    type Error = Infallible;
    type Future = impl Future<Output = Result<Self, Self::Error>> where WebRequest<'r, S>: 'a;

    #[inline]
    fn extract(req: &'a WebRequest<'r, S>) -> Self::Future {
        async { Ok(T::extract(req).await) }
    }
}

impl<'a, 'r, S, T> Extract<'a, WebRequest<'r, S>> for Option<T>
where
    S: 'static,
    T: for<'a2, 'r2> Extract<'a2, WebRequest<'r2, S>>,
{
    type Type<'b> = Option<T>;
    type Error = Infallible;
    type Future = impl Future<Output = Result<Self, Self::Error>> where WebRequest<'r, S>: 'a;

    #[inline]
    fn extract(req: &'a WebRequest<'r, S>) -> Self::Future {
        async { Ok(T::extract(req).await.ok()) }
    }
}

impl<'a, 'r, S> Extract<'a, WebRequest<'r, S>> for &'a WebRequest<'a, S>
where
    S: 'static,
{
    type Type<'b> = &'b WebRequest<'b, S>;
    type Error = Infallible;
    type Future = impl Future<Output = Result<Self, Self::Error>> where WebRequest<'r, S>: 'a;

    #[inline]
<<<<<<< HEAD
    fn extract(req: &'a WebRequest<'r, S>) -> Self::Future {
        async { Ok(&*req) }
=======
    fn from_request(req: &'a WebRequest<'r, S>) -> Self::Future {
        async move { Ok(req) }
>>>>>>> 4980b6e4
    }
}

impl<'a, 'r, S> Extract<'a, WebRequest<'r, S>> for ()
where
    S: 'r,
{
    type Type<'b> = ();
    type Error = Infallible;
    type Future = impl Future<Output = Result<Self, Self::Error>> where WebRequest<'r, S>: 'a;

    #[inline]
    fn extract(_: &'a WebRequest<'r, S>) -> Self::Future {
        async { Ok(()) }
    }
}

impl<'r, S> Inject<WebRequest<'r, S>> for WebResponse {
    type Output = WebResponse;
    type Future = impl Future<Output = Self::Output>;

    #[inline]
    fn inject(self, _: WebRequest<'r, S>) -> Self::Future {
        async { self }
    }
}

impl<'r, S: 'r> Inject<WebRequest<'r, S>> for () {
    type Output = WebResponse;
    type Future = impl Future<Output = Self::Output>;

    fn inject(self, req: WebRequest<'r, S>) -> Self::Future {
        let res = req.into_response(Bytes::new());
        async { res }
    }
}

impl<'r, S: 'r> Inject<WebRequest<'r, S>> for Infallible {
    type Output = WebResponse;
    type Future = impl Future<Output = Self::Output>;

    fn inject(self, _: WebRequest<'r, S>) -> Self::Future {
        async { unreachable!() }
    }
}

macro_rules! text_utf8 {
    ($type: ty) => {
        impl<'r, S: 'r> Inject<WebRequest<'r, S>> for $type {
            type Output = WebResponse;
            type Future = impl Future<Output = Self::Output>;

            fn inject(self, req: WebRequest<'r, S>) -> Self::Future {
                let mut res = req.into_response(self);
                res.headers_mut().insert(CONTENT_TYPE, TEXT_UTF8);
                async { res }
            }
        }
    };
}

text_utf8!(String);
text_utf8!(&'static str);

macro_rules! blank_internal {
    ($type: ty) => {
        impl<'r, S: 'r> Inject<WebRequest<'r, S>> for $type {
            type Output = WebResponse;
            type Future = impl Future<Output = Self::Output>;

            fn inject(self, req: WebRequest<'r, S>) -> Self::Future {
                let mut res = req.into_response(Bytes::new());
                *res.status_mut() = StatusCode::INTERNAL_SERVER_ERROR;
                async { res }
            }
        }
    };
}

blank_internal!(io::Error);
blank_internal!(Box<dyn error::Error>);
blank_internal!(Box<dyn error::Error + Send>);
blank_internal!(Box<dyn error::Error + Send + Sync>);

impl<'r, S> Inject<WebRequest<'r, S>> for MatchError
where
    S: 'r,
{
    type Output = WebResponse;
    type Future = impl Future<Output = Self::Output>;

    fn inject(self, req: WebRequest<'r, S>) -> Self::Future {
        let mut res = req.into_response(Bytes::new());
        *res.status_mut() = StatusCode::NOT_FOUND;
        async { res }
    }
}

impl<'r, S> Inject<WebRequest<'r, S>> for MethodNotAllowed
where
    S: 'r,
{
    type Output = WebResponse;
    type Future = impl Future<Output = Self::Output>;

    fn inject(self, req: WebRequest<'r, S>) -> Self::Future {
        let mut res = req.into_response(Bytes::new());
        *res.status_mut() = StatusCode::METHOD_NOT_ALLOWED;
        async { res }
    }
}

#[cfg(test)]
mod test {
    use super::*;

    use crate::request::WebRequest;

    #[tokio::test]
    async fn extract_default_impls() {
        let mut req = WebRequest::new_test(());
        let req = req.as_web_req();

        Option::<()>::extract(&req).await.unwrap().unwrap();
        Result::<(), Infallible>::extract(&req).await.unwrap().unwrap();
        <&WebRequest<'_, ()>>::extract(&req).await.unwrap();
        <()>::extract(&req).await.unwrap();
    }
}<|MERGE_RESOLUTION|>--- conflicted
+++ resolved
@@ -49,13 +49,8 @@
     type Future = impl Future<Output = Result<Self, Self::Error>> where WebRequest<'r, S>: 'a;
 
     #[inline]
-<<<<<<< HEAD
-    fn extract(req: &'a WebRequest<'r, S>) -> Self::Future {
-        async { Ok(&*req) }
-=======
     fn from_request(req: &'a WebRequest<'r, S>) -> Self::Future {
         async move { Ok(req) }
->>>>>>> 4980b6e4
     }
 }
 
